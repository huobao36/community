--- conflicted
+++ resolved
@@ -37,11 +37,8 @@
 import org.neo4j.graphdb.RelationshipType;
 import org.neo4j.helpers.Predicate;
 import org.neo4j.helpers.Service;
-<<<<<<< HEAD
+import org.neo4j.helpers.collection.FilteringIterator;
 import org.neo4j.kernel.impl.util.SingleNodePath;
-=======
-import org.neo4j.helpers.collection.FilteringIterator;
->>>>>>> b16e252a
 import org.neo4j.shell.App;
 import org.neo4j.shell.AppCommandParser;
 import org.neo4j.shell.OptionDefinition;
@@ -219,15 +216,7 @@
         Map<String, Object> filterMap, boolean caseInsensitiveFilters,
         boolean looseFilters, boolean brief ) throws ShellException, RemoteException
     {
-<<<<<<< HEAD
-        RelationshipExpander expander = toExpander( getServer().getDb(), direction, filterMap,
-                caseInsensitiveFilters, looseFilters );
-        Path nodeAsPath = new SingleNodePath( thing.asNode() );
-        Map<String, Collection<Relationship>> relationships =
-                readAllRelationships( expander != null ? expander.expand( nodeAsPath ) : Collections.<Relationship>emptyList() );
-=======
         boolean sortByType = parser.options().containsKey( "s" );
->>>>>>> b16e252a
         Node node = thing.asNode();
         Iterable<Relationship> relationships = getRelationships( node, filterMap,
                 caseInsensitiveFilters, looseFilters, sortByType|brief );
@@ -343,8 +332,9 @@
     {
         if ( sortByType )
         {
+            Path nodeAsPath = new SingleNodePath( node );
             return toSortedExpander( getServer().getDb(), Direction.BOTH, filterMap,
-                    caseInsensitiveFilters, looseFilters ).expand( node );
+                    caseInsensitiveFilters, looseFilters ).expand( nodeAsPath );
         }
         else
         {
@@ -354,7 +344,8 @@
             }
             else
             {
-                return toExpander( getServer().getDb(), Direction.BOTH, filterMap, caseInsensitiveFilters, looseFilters ).expand( node );
+                Path nodeAsPath = new SingleNodePath( node );
+                return toExpander( getServer().getDb(), Direction.BOTH, filterMap, caseInsensitiveFilters, looseFilters ).expand( nodeAsPath );
             }
         }
     }
