/**
 * Copyright (c) 2002-2011 "Neo Technology,"
 * Network Engine for Objects in Lund AB [http://neotechnology.com]
 *
 * This file is part of Neo4j.
 *
 * Neo4j is free software: you can redistribute it and/or modify
 * it under the terms of the GNU General Public License as published by
 * the Free Software Foundation, either version 3 of the License, or
 * (at your option) any later version.
 *
 * This program is distributed in the hope that it will be useful,
 * but WITHOUT ANY WARRANTY; without even the implied warranty of
 * MERCHANTABILITY or FITNESS FOR A PARTICULAR PURPOSE.  See the
 * GNU General Public License for more details.
 *
 * You should have received a copy of the GNU General Public License
 * along with this program.  If not, see <http://www.gnu.org/licenses/>.
 */
package org.neo4j.kernel;

import static java.util.Arrays.asList;

import java.lang.reflect.Array;
import java.util.ArrayList;
import java.util.Collection;
import java.util.EnumMap;
import java.util.HashMap;
import java.util.Iterator;
import java.util.Map;
import java.util.Map.Entry;

import org.neo4j.graphdb.Direction;
import org.neo4j.graphdb.Expander;
import org.neo4j.graphdb.Node;
import org.neo4j.graphdb.NotFoundException;
import org.neo4j.graphdb.Path;
import org.neo4j.graphdb.Relationship;
import org.neo4j.graphdb.RelationshipExpander;
import org.neo4j.graphdb.RelationshipType;
import org.neo4j.helpers.Pair;
import org.neo4j.helpers.Predicate;
import org.neo4j.helpers.collection.FilteringIterator;
import org.neo4j.helpers.collection.IteratorWrapper;
import org.neo4j.helpers.collection.NestingIterator;

public abstract class StandardExpander implements Expander
{
    private StandardExpander()
    {
    }

    static abstract class StandardExpansion<T> implements Expansion<T>
    {
        final StandardExpander expander;
        final Path path;

        StandardExpansion( StandardExpander expander, Path path )
        {
            this.expander = expander;
            this.path = path;
        }

        String stringRepresentation( String nodesORrelationships )
        {
            return "Expansion[" + path + ".expand( " + expander + " )."
                   + nodesORrelationships + "()]";
        }

        abstract StandardExpansion<T> createNew( StandardExpander expander );

        public StandardExpansion<T> including( RelationshipType type )
        {
            return createNew( expander.add( type ) );
        }

        public StandardExpansion<T> including( RelationshipType type,
                Direction direction )
        {
            return createNew( expander.add( type, direction ) );
        }

        public StandardExpansion<T> excluding( RelationshipType type )
        {
            return createNew( expander.remove( type ) );
        }

        public StandardExpander expander()
        {
            return expander;
        }

        public StandardExpansion<T> filterNodes( Predicate<? super Node> filter )
        {
            return createNew( expander.addNodeFilter( filter ) );
        }

        public StandardExpansion<T> filterRelationships(
                Predicate<? super Relationship> filter )
        {
            return createNew( expander.addRelationshipFilter( filter ) );
        }

        public T getSingle()
        {
            final Iterator<T> expanded = iterator();
            if ( expanded.hasNext() )
            {
                final T result = expanded.next();
                if ( expanded.hasNext() )
                {
                    throw new NotFoundException(
                            "More than one relationship found for " + this );
                }
                return result;
            }
            return null;
        }

        public boolean isEmpty()
        {
            return !expander.doExpand( path ).hasNext();
        }

        public StandardExpansion<Node> nodes()
        {
            return new NodeExpansion( expander, path );
        }

        public StandardExpansion<Relationship> relationships()
        {
<<<<<<< HEAD
            return new RelationsipExpansion( expander, path );
=======
            return new RelationshipExpansion( expander, start );
>>>>>>> 40f53714
        }

        public StandardExpansion<Pair<Relationship, Node>> pairs()
        {
            return new PairExpansion( expander, path );
        }
    }

    private static final class RelationshipExpansion extends
            StandardExpansion<Relationship>
    {
<<<<<<< HEAD
        RelationsipExpansion( StandardExpander expander, Path path )
=======
        RelationshipExpansion( StandardExpander expander, Node start )
>>>>>>> 40f53714
        {
            super( expander, path );
        }

        @Override
        public String toString()
        {
            return stringRepresentation( "relationships" );
        }

        @Override
        StandardExpansion<Relationship> createNew( StandardExpander expander )
        {
<<<<<<< HEAD
            return new RelationsipExpansion( expander, path );
=======
            return new RelationshipExpansion( expander, start );
>>>>>>> 40f53714
        }

        @Override
        public StandardExpansion<Relationship> relationships()
        {
            return this;
        }

        public Iterator<Relationship> iterator()
        {
            return expander.doExpand( path );
        }
    }

    private static final class NodeExpansion extends StandardExpansion<Node>
    {
        NodeExpansion( StandardExpander expander, Path path )
        {
            super( expander, path );
        }

        @Override
        public String toString()
        {
            return stringRepresentation( "nodes" );
        }

        @Override
        StandardExpansion<Node> createNew( StandardExpander expander )
        {
            return new NodeExpansion( expander, path );
        }

        @Override
        public StandardExpansion<Node> nodes()
        {
            return this;
        }

        public Iterator<Node> iterator()
        {
            final Node node = path.endNode();
            return new IteratorWrapper<Node, Relationship>(
                    expander.doExpand( path ) )
            {
                @Override
                protected Node underlyingObjectToObject( Relationship rel )
                {
                    return rel.getOtherNode( node );
                }
            };
        }
    }

    private static final class PairExpansion extends
            StandardExpansion<Pair<Relationship, Node>>
    {
        PairExpansion( StandardExpander expander, Path path )
        {
            super( expander, path );
        }

        @Override
        public String toString()
        {
            return stringRepresentation( "pairs" );
        }

        @Override
        StandardExpansion<Pair<Relationship, Node>> createNew( StandardExpander expander )
        {
            return new PairExpansion( expander, path );
        }

        @Override
        public StandardExpansion<Pair<Relationship, Node>> pairs()
        {
            return this;
        }

        public Iterator<Pair<Relationship, Node>> iterator()
        {
            final Node node = path.endNode();
            return new IteratorWrapper<Pair<Relationship, Node>, Relationship>(
                    expander.doExpand( path ) )
            {
                @Override
                protected Pair<Relationship, Node> underlyingObjectToObject(
                        Relationship rel )
                {
                    return Pair.of( rel, rel.getOtherNode( node ) );
                }
            };
        }
    }

    private static class AllExpander extends StandardExpander
    {
        private final Direction direction;

        AllExpander( Direction direction )
        {
            this.direction = direction;
        }

        @Override
        void buildString( StringBuilder result )
        {
            if ( direction != Direction.BOTH )
            {
                result.append( direction );
                result.append( ":" );
            }
            result.append( "*" );
        }

        @Override
        Iterator<Relationship> doExpand( Path path )
        {
            Node node = path.endNode();
            return direction == Direction.BOTH ?
                    node.getRelationships().iterator() :
                    node.getRelationships( direction ).iterator();
        }

        @Override
        public StandardExpander add( RelationshipType type, Direction dir )
        {
            return this;
        }

        @Override
        public StandardExpander remove( RelationshipType type )
        {
            Map<String, Exclusion> exclude = new HashMap<String, Exclusion>();
            exclude.put( type.name(), Exclusion.ALL );
            return new ExcludingExpander( Exclusion.include( direction ),
                    exclude );
        }

        @Override
        public StandardExpander reversed()
        {
            return new AllExpander( direction.reverse() );
        }
    }

    private enum Exclusion
    {
        ALL( null, "!" )
        {
            @Override
            public boolean accept( Node start, Relationship rel )
            {
                return false;
            }
        },
        INCOMING( Direction.OUTGOING )
        {
            @Override
            Exclusion reversed()
            {
                return OUTGOING;
            }
        },
        OUTGOING( Direction.INCOMING )
        {
            @Override
            Exclusion reversed()
            {
                return INCOMING;
            }
        },
        NONE( Direction.BOTH, "" )
        {
            @Override
            boolean includes( Direction direction )
            {
                return true;
            }
        };
        private final String string;
        private final Direction direction;

        private Exclusion( Direction direction, String string )
        {
            this.direction = direction;
            this.string = string;
        }

        private Exclusion( Direction direction )
        {
            this.direction = direction;
            this.string = "!" + name() + ":";
        }

        @Override
        public final String toString()
        {
            return string;
        }

        boolean accept( Node start, Relationship rel )
        {
            return matchDirection( direction, start, rel );
        }

        Exclusion reversed()
        {
            return this;
        }

        boolean includes( Direction dir )
        {
            return this.direction == dir;
        }

        static Exclusion include( Direction direction )
        {
            switch ( direction )
            {
            case INCOMING:
                return OUTGOING;
            case OUTGOING:
                return INCOMING;
            default:
                return NONE;
            }
        }
    }

    private static final class ExcludingExpander extends StandardExpander
    {
        private final Exclusion defaultExclusion;
        private final Map<String, Exclusion> exclusion;

        ExcludingExpander( Exclusion defaultExclusion,
                Map<String, Exclusion> exclusion )
        {
            this.defaultExclusion = defaultExclusion;
            this.exclusion = exclusion;
        }

        @Override
        void buildString( StringBuilder result )
        {
            // FIXME: not really correct
            result.append( defaultExclusion );
            result.append( "*" );
            for ( Map.Entry<String, Exclusion> entry : exclusion.entrySet() )
            {
                result.append( "," );
                result.append( entry.getValue() );
                result.append( entry.getKey() );
            }
        }

        @Override
        Iterator<Relationship> doExpand( Path path )
        {
            final Node node = path.endNode();
            return new FilteringIterator<Relationship>(
                    node.getRelationships().iterator(),
                    new Predicate<Relationship>()
                    {
                        public boolean accept( Relationship rel )
                        {
                            Exclusion exclude = exclusion.get( rel.getType().name() );
                            exclude = ( exclude == null ) ? defaultExclusion
                                    : exclude;
                            return exclude.accept( node, rel );
                        }
                    } );
        }

        @Override
        public StandardExpander add( RelationshipType type, Direction direction )
        {
            Exclusion excluded = exclusion.get( type.name() );
            final Map<String, Exclusion> newExclusion;
            if ( ( ( excluded == null ) ? defaultExclusion : excluded ).includes( direction ) )
            {
                return this;
            }
            else
            {
                excluded = Exclusion.include( direction );
                if ( excluded == defaultExclusion )
                {
                    if ( exclusion.size() == 1 )
                    {
                        return new AllExpander( defaultExclusion.direction );
                    }
                    else
                    {
                        newExclusion = new HashMap<String, Exclusion>(
                                exclusion );
                        newExclusion.remove( type.name() );
                    }
                }
                else
                {
                    newExclusion = new HashMap<String, Exclusion>( exclusion );
                    newExclusion.put( type.name(), excluded );
                }
            }
            return new ExcludingExpander( defaultExclusion, newExclusion );
        }

        @Override
        public StandardExpander remove( RelationshipType type )
        {
            Exclusion excluded = exclusion.get( type.name() );
            if ( excluded == Exclusion.ALL )
            {
                return this;
            }
            Map<String, Exclusion> newExclusion = new HashMap<String, Exclusion>(
                    exclusion );
            newExclusion.put( type.name(), Exclusion.ALL );
            return new ExcludingExpander( defaultExclusion, newExclusion );
        }

        @Override
        public StandardExpander reversed()
        {
            Map<String, Exclusion> newExclusion = new HashMap<String, Exclusion>();
            for ( Map.Entry<String, Exclusion> entry : exclusion.entrySet() )
            {
                newExclusion.put( entry.getKey(), entry.getValue().reversed() );
            }
            return new ExcludingExpander( defaultExclusion.reversed(), newExclusion );
        }
    }

    public static final StandardExpander DEFAULT = new AllExpander(
            Direction.BOTH )
    {
        @Override
        public StandardExpander add( RelationshipType type, Direction direction )
        {
            return create( type, direction );
        }
    };

    static class RegularExpander extends StandardExpander
    {
        final Map<Direction, RelationshipType[]> types;

        RegularExpander( Map<Direction, RelationshipType[]> types )
        {
            this.types = types;
        }

        @Override
        void buildString( StringBuilder result )
        {
            result.append( types.toString() );
        }
        
        @Override
        Iterator<Relationship> doExpand( Path path )
        {
            final Node node = path.endNode();
            if ( types.isEmpty() )
            {
                return node.getRelationships().iterator();
            }
            else if ( types.size() == 1 )
            {
                Entry<Direction, RelationshipType[]> entry = types.entrySet().iterator().next();
                return node.getRelationships( entry.getKey(), entry.getValue() ).iterator();
            }
            else
            {
                return new NestingIterator<Relationship, Entry<Direction, RelationshipType[]>>( types.entrySet().iterator())
                {
                    @Override
                    protected Iterator<Relationship> createNestedIterator( Entry<Direction, RelationshipType[]> item )
                    {
                        return node.getRelationships( item.getKey(), item.getValue() ).iterator();
                    }
                };
            }
        }
        
        StandardExpander createNew( Map<Direction, RelationshipType[]> types )
        {
            return new RegularExpander( types );
        }

        @Override
        public StandardExpander add( RelationshipType type, Direction direction )
        {
            Map<Direction, Collection<RelationshipType>> tempMap = temporaryTypeMapFrom( types );
            tempMap.get( direction ).add( type );
            return createNew( toTypeMap( tempMap ) );
        }

        @Override
        public StandardExpander remove( RelationshipType type )
        {
            Map<Direction, Collection<RelationshipType>> tempMap = temporaryTypeMapFrom( types );
            for ( Direction direction : Direction.values() )
            {
                tempMap.get( direction ).remove( type );
            }
            return createNew( toTypeMap( tempMap ) );
        }

        @Override
        public StandardExpander reversed()
        {
            Map<Direction, Collection<RelationshipType>> tempMap = temporaryTypeMapFrom( types );
            Collection<RelationshipType> out = tempMap.get( Direction.OUTGOING );
            Collection<RelationshipType> in = tempMap.get( Direction.INCOMING );
            tempMap.put( Direction.OUTGOING, in );
            tempMap.put( Direction.INCOMING, out );
            return createNew( toTypeMap( tempMap ) );
        }
    }

    private static final class FilteringExpander extends StandardExpander
    {
        private final StandardExpander expander;
        private final Filter[] filters;

        FilteringExpander( StandardExpander expander, Filter... filters )
        {
            this.expander = expander;
            this.filters = filters;
        }

        @Override
        void buildString( StringBuilder result )
        {
            expander.buildString( result );
            result.append( "; filter:" );
            for ( Filter filter : filters )
            {
                result.append( " " );
                result.append( filter );
            }
        }

        @Override
        Iterator<Relationship> doExpand( Path path )
        {
            final Node node = path.endNode();
            return new FilteringIterator<Relationship>(
                    expander.doExpand( path ), new Predicate<Relationship>()
                    {
                        public boolean accept( Relationship item )
                        {
                            for ( Filter filter : filters )
                            {
                                if ( filter.exclude( node, item ) )
                                    return false;
                            }
                            return true;
                        }
                    } );
        }

        @Override
        public StandardExpander addNodeFilter( Predicate<? super Node> filter )
        {
            return new FilteringExpander( expander, append( filters,
                    new NodeFilter( filter ) ) );
        }

        @Override
        public StandardExpander addRelationshipFilter(
                Predicate<? super Relationship> filter )
        {
            return new FilteringExpander( expander, append( filters,
                    new RelationshipFilter( filter ) ) );
        }

        @Override
        public StandardExpander add( RelationshipType type, Direction direction )
        {
            return new FilteringExpander( expander.add( type, direction ),
                    filters );
        }

        @Override
        public StandardExpander remove( RelationshipType type )
        {
            return new FilteringExpander( expander.remove( type ), filters );
        }

        @Override
        public StandardExpander reversed()
        {
            return new FilteringExpander( expander.reversed(), filters );
        }
    }

    private static final class WrappingExpander extends StandardExpander
    {
        private static final String IMMUTABLE = "Immutable Expander ";
        private final RelationshipExpander expander;

        WrappingExpander( RelationshipExpander expander )
        {
            this.expander = expander;
        }

        @Override
        void buildString( StringBuilder result )
        {
            result.append( expander );
        }

        @Override
        Iterator<Relationship> doExpand( Path path )
        {
            return expander.expand( path ).iterator();
        }

        @Override
        public StandardExpander add( RelationshipType type, Direction direction )
        {
            throw new UnsupportedOperationException( IMMUTABLE + expander );
        }

        @Override
        public StandardExpander remove( RelationshipType type )
        {
            throw new UnsupportedOperationException( IMMUTABLE + expander );
        }

        @Override
        public StandardExpander reversed()
        {
            throw new UnsupportedOperationException( IMMUTABLE + expander );
        }
    }

    private static abstract class Filter
    {
        abstract boolean exclude( Node start, Relationship item );
    }

    private static final class NodeFilter extends Filter
    {
        private final Predicate<? super Node> predicate;

        NodeFilter( Predicate<? super Node> predicate )
        {
            this.predicate = predicate;
        }

        @Override
        public String toString()
        {
            return predicate.toString();
        }

        @Override
        boolean exclude( Node start, Relationship item )
        {
            return !predicate.accept( item.getOtherNode( start ) );
        }
    }

    private static final class RelationshipFilter extends Filter
    {
        private final Predicate<? super Relationship> predicate;

        RelationshipFilter( Predicate<? super Relationship> predicate )
        {
            this.predicate = predicate;
        }

        @Override
        public String toString()
        {
            return predicate.toString();
        }

        @Override
        boolean exclude( Node start, Relationship item )
        {
            return !predicate.accept( item );
        }
    }

    public final Expansion<Relationship> expand( Path path )
    {
<<<<<<< HEAD
        return new RelationsipExpansion( this, path );
=======
        return new RelationshipExpansion( this, start );
>>>>>>> 40f53714
    }

    static <T> T[] append( T[] array, T item )
    {
        @SuppressWarnings( "unchecked" ) T[] result = (T[]) Array.newInstance(
                array.getClass().getComponentType(), array.length + 1 );
        System.arraycopy( array, 0, result, 0, array.length );
        result[array.length] = item;
        return result;
    }

    static boolean matchDirection( Direction dir, Node start, Relationship rel )
    {
        switch ( dir )
        {
        case INCOMING:
            return rel.getEndNode().equals( start );
        case OUTGOING:
            return rel.getStartNode().equals( start );
        case BOTH:
            return true;
        }
        return true;
    }

    abstract Iterator<Relationship> doExpand( Path path );

    @Override
    public final String toString()
    {
        StringBuilder result = new StringBuilder( "Expander[" );
        buildString( result );
        result.append( "]" );
        return result.toString();
    }

    abstract void buildString( StringBuilder result );

    public final StandardExpander add( RelationshipType type )
    {
        return add( type, Direction.BOTH );
    }

    public abstract StandardExpander add( RelationshipType type,
            Direction direction );

    public abstract StandardExpander remove( RelationshipType type );

    public abstract StandardExpander reversed();

    public StandardExpander addNodeFilter( Predicate<? super Node> filter )
    {
        return new FilteringExpander( this, new NodeFilter( filter ) );
    }

    public StandardExpander addRelationshipFilter(
            Predicate<? super Relationship> filter )
    {
        return new FilteringExpander( this, new RelationshipFilter( filter ) );
    }
    
    public StandardExpander addRelationsipFilter(
            Predicate<? super Relationship> filter )
    {
        return addRelationshipFilter(filter);
    }

    static StandardExpander wrap( RelationshipExpander expander )
    {
        return new WrappingExpander( expander );
    }

    static Expander create( Direction direction )
    {
        return new AllExpander( direction );
    }

    static StandardExpander create( RelationshipType type, Direction dir )
    {
        Map<Direction, RelationshipType[]> types =
            new EnumMap<Direction, RelationshipType[]>( Direction.class );
        types.put( dir, new RelationshipType[] {type} );
        return new RegularExpander( types );
    }

    static StandardExpander create( RelationshipType type1, Direction dir1,
            RelationshipType type2, Direction dir2 )
    {
        Map<Direction, Collection<RelationshipType>> tempMap = temporaryTypeMap();
        tempMap.get( dir1 ).add( type1 );
        tempMap.get( dir2 ).add( type2 );
        return new RegularExpander( toTypeMap( tempMap ) );
    }
    
    private static Map<Direction, RelationshipType[]> toTypeMap(
            Map<Direction, Collection<RelationshipType>> tempMap )
    {
        // Remove OUT/IN where there is a BOTH
        Collection<RelationshipType> both = tempMap.get( Direction.BOTH );
        tempMap.get( Direction.OUTGOING ).removeAll( both );
        tempMap.get( Direction.INCOMING ).removeAll( both );
        
        // Convert into a final map
        Map<Direction, RelationshipType[]> map = new EnumMap<Direction, RelationshipType[]>( Direction.class );
        for ( Map.Entry<Direction, Collection<RelationshipType>> entry : tempMap.entrySet() )
        {
            if ( !entry.getValue().isEmpty() )
            {
                map.put( entry.getKey(), entry.getValue().toArray( new RelationshipType[entry.getValue().size()] ) );
            }
        }
        return map;
    }

    private static Map<Direction, Collection<RelationshipType>> temporaryTypeMap()
    {
        Map<Direction, Collection<RelationshipType>> map = new EnumMap<Direction, Collection<RelationshipType>>( Direction.class );
        for ( Direction direction : Direction.values() )
        {
            map.put( direction, new ArrayList<RelationshipType>() );
        }
        return map;
    }

    private static Map<Direction, Collection<RelationshipType>> temporaryTypeMapFrom( Map<Direction, RelationshipType[]> typeMap )
    {
        Map<Direction, Collection<RelationshipType>> map = new EnumMap<Direction, Collection<RelationshipType>>( Direction.class );
        for ( Direction direction : Direction.values() )
        {
            ArrayList<RelationshipType> types = new ArrayList<RelationshipType>();
            map.put( direction, types );
            RelationshipType[] existing = typeMap.get( direction );
            if ( existing != null )
            {
                types.addAll( asList( existing ) );
            }
        }
        return map;
    }
    
    static StandardExpander create( RelationshipType type1, Direction dir1,
            RelationshipType type2, Direction dir2, Object... more )
    {
        Map<Direction, Collection<RelationshipType>> tempMap = temporaryTypeMap();
        tempMap.get( dir1 ).add( type1 );
        tempMap.get( dir2 ).add( type2 );
        for ( int i = 0; i < more.length; i++ )
        {
            RelationshipType type = (RelationshipType) more[i++];
            Direction direction = (Direction) more[i];
            tempMap.get( direction ).add( type );
        }
        return new RegularExpander( toTypeMap( tempMap ) );
    }
}<|MERGE_RESOLUTION|>--- conflicted
+++ resolved
@@ -1,5 +1,5 @@
 /**
- * Copyright (c) 2002-2011 "Neo Technology,"
+  * Copyright (c) 2002-2011 "Neo Technology,"
  * Network Engine for Objects in Lund AB [http://neotechnology.com]
  *
  * This file is part of Neo4j.
@@ -129,11 +129,7 @@
 
         public StandardExpansion<Relationship> relationships()
         {
-<<<<<<< HEAD
-            return new RelationsipExpansion( expander, path );
-=======
-            return new RelationshipExpansion( expander, start );
->>>>>>> 40f53714
+            return new RelationshipExpansion( expander, path );
         }
 
         public StandardExpansion<Pair<Relationship, Node>> pairs()
@@ -145,11 +141,7 @@
     private static final class RelationshipExpansion extends
             StandardExpansion<Relationship>
     {
-<<<<<<< HEAD
-        RelationsipExpansion( StandardExpander expander, Path path )
-=======
-        RelationshipExpansion( StandardExpander expander, Node start )
->>>>>>> 40f53714
+        RelationshipExpansion( StandardExpander expander, Path path )
         {
             super( expander, path );
         }
@@ -163,11 +155,7 @@
         @Override
         StandardExpansion<Relationship> createNew( StandardExpander expander )
         {
-<<<<<<< HEAD
-            return new RelationsipExpansion( expander, path );
-=======
-            return new RelationshipExpansion( expander, start );
->>>>>>> 40f53714
+            return new RelationshipExpansion( expander, path );
         }
 
         @Override
@@ -759,11 +747,7 @@
 
     public final Expansion<Relationship> expand( Path path )
     {
-<<<<<<< HEAD
-        return new RelationsipExpansion( this, path );
-=======
-        return new RelationshipExpansion( this, start );
->>>>>>> 40f53714
+        return new RelationshipExpansion( this, path );
     }
 
     static <T> T[] append( T[] array, T item )
